--- conflicted
+++ resolved
@@ -18,12 +18,8 @@
         """Prove that the happy flow works"""
         gml32 = quote_plus("application/gml+xml; version=3.2")
         response = client.get(
-<<<<<<< HEAD
             f"/v1/wfs/?SERVICE=WFS&REQUEST=GetCapabilities"
             f"&ACCEPTVERSIONS=2.0.0&OUTPUTFORMAT={gml32}"
-=======
-            f"/v1/wfs/?SERVICE=WFS&REQUEST=GetCapabilities&ACCEPTVERSIONS=2.0.0&OUTPUTFORMAT={gml32}"
->>>>>>> db37d7d1
         )
         content = response.content.decode()
         assert response["content-type"] == "text/xml; charset=utf-8", content
